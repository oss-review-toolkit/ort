--- conflicted
+++ resolved
@@ -135,13 +135,8 @@
     tk-dev \
     && sudo rm -rf /var/lib/apt/lists/*
 
-<<<<<<< HEAD
 ARG PYTHON_VERSION=3.11.4
 ARG PYENV_GIT_TAG=v2.3.27
-=======
-ARG PYTHON_VERSION=3.10.13
-ARG PYENV_GIT_TAG=v2.3.25
->>>>>>> 49bf674e
 
 ENV PYENV_ROOT=/opt/python
 ENV PATH=$PATH:$PYENV_ROOT/shims:$PYENV_ROOT/bin
